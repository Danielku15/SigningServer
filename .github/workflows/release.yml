--- conflicted
+++ resolved
@@ -36,10 +36,7 @@
           prerelease: false
 
       - name: Package Server
-<<<<<<< HEAD
-=======
         id: pack_server
->>>>>>> a26bee67
         run: |
             & Compress-Archive -Path .\dist\Release\SigningServer.Server -DestinationPath dist\Release\SigningServer.Server.zip
       - name: Upload Server
@@ -53,10 +50,7 @@
           asset_content_type: application/zip
 
       - name: Package Client
-<<<<<<< HEAD
-=======
         id: pack_client      
->>>>>>> a26bee67
         run: |
             & Compress-Archive -Path .\dist\Release\SigningServer.Client -DestinationPath dist\Release\SigningServer.Client.zip
       - name: Upload Client
